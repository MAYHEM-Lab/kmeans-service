<!-- index.html-->

{% extends "base.html" %}
{% block title %}Centaurus - Home{% endblock %}
{% block head %}
<script src="{{url_for('static', filename='js/papaparse.min.js')}}" xmlns="http://www.w3.org/1999/html"></script>
{% endblock %}
{% block body %}


<script type="text/javascript">
function togglediv(id, id2) {
    var div = document.getElementById(id);
    div.style.display = div.style.display == "none" ? "unset" : "none";
    id2.checked=false;
}
</script>

<div class="jumbotron">
  <h1 class="display-4">K-Means as a Service</h1>
  <p class="lead">
    This service analyzes data to determine the best number of clusters for it, using K-Means algorithm with
    Mahalanois distance and Bayesian Information Criterion.
  </p>
</div>

<div class="row">
  <div class="col-md-6">
    <h3>New Analysis</h3>
    <p>Upload your data file here to start a new analysis:</p>
    <form method="post" enctype="multipart/form-data" action="{{url_for('submit')}}">
    <!--<form method="post" enctype="multipart/form-data">-->
      <div class="form-group row">
        <label for="file" class="col-2 col-form-label">file:</label>
        <div class="col-10">
          <input type="file" class="form-control-file" id="file" name="file" onchange="$('#columns').html('');parseFile();">
          <small id="file_help" class="form-text text-muted">
            Only ".csv" files smaller than 256MB in size are allowed.
            The files must have a header with column names.
          </small>
        </div>
      </div>
      <div class="form-group row">
        <label for="columns" class="col-2 col-form-label">cols:</label>
        <div class="col-10">
          <select multiple class="form-control" id="columns" name="columns">
          </select>
          <small id="columns_help" class="form-text text-muted">
            Columns from the file to be used for clustering.
            "Longitude" and "Latitude" are excluded by default, but can be added above.
          </small>
        </div>
      </div>
      <div class="form-group row">
        <input type ="hidden" id="all_columns" name="all_columns" >
      </div>
      <div id="advanced_settings" style="display: none;">
        <div class="form-group row">
          <label for="n_experiments" class="col-2 col-form-label">n_exp:</label>
          <div class="col-10">
            <input class="form-control" type="number" value="40" id="n_experiments" name="n_experiments" min="1" max="100">
            <small id="n_experiments_help" class="form-text text-muted">
              Number of times the analysis is run to create confidence intervals. Min: 1. Max: 100.
            </small>
          </div>
        </div>
        <div class="form-group row">
          <label for="max_k" class="col-2 col-form-label">max_k:</label>
          <div class="col-10">
<<<<<<< HEAD
            <input class="form-control" type="number" value="10" id="max_k" name="max_k" min="1" max="15">
=======
            <input class="form-control" type="number" value="40" id="max_k" name="max_k" min="1" max="15">
>>>>>>> 44ecad91
            <small id="max_k_help" class="form-text text-muted">
              Maximum number of clusters to fit to the data. Min: 1. Max: 15.
            </small>
          </div>
        </div>
        <div class="form-group row">
          <label for="n_init" class="col-2 col-form-label">n_init:</label>
          <div class="col-10">
            <input class="form-control" type="number" value="100" id="n_init" name="n_init" min="1" max="100">
            <small id="n_init_help" class="form-text text-muted">
              Number of times to initialize each fit. Min: 1. Max: 100.
            </small>
          </div>
        </div>
        <div class="form-group row">
          <label for="covars" class="col-2 col-form-label">covars:</label>
          <div class="col-10">
            <select multiple class="form-control" id="covars" name="covars">
              <option value="full-tied" selected>Full-Tied</option>
              <option value="full-untied" selected>Full-Untied</option>
              <option value="diag-tied" selected>Diagonal-Tied</option>
              <option value="diag-untied" selected>Diagonal-Untied</option>
              <option value="spher-tied" selected>Spherical-Tied</option>
              <option value="spher-untied" selected>Spherical-Untied</option>
            </select>
            <small id="covars_help" class="form-text text-muted">Covariance matrices to use for the analysis.</small>
          </div>
        </div>
        <div class="form-group row">
          <label for="scale" class="col-sm-2">scale:</label>
          <div class="col-sm-10">
            <div class="form-check">
              <label class="form-check-label">
                <input class="form-check-input" type="checkbox" id="scale" name="scale" checked>
              </label>
              <small class="form-text text-muted">
              Scale the data so that each dimension has zero mean and unit standard deviation.
              This option is recommended.
            </small>
            </div>
          </div>
        </div>
      </div>

      <div class="form-group row">
        <label for="submit" class="col-2 col-form-label"></label>
        <div class="col-10">
          <button id="submit" type="submit" class="btn btn-primary">Submit</button>
        </div>
      </div>
    </form>
     <div class="form-group row">
        <label for="advanced" class="col-2 col-form-label"></label>
        <div class="col-10">
            <input type="checkbox"  name="AdvancedSettings"  id="advanced" onclick="togglediv('advanced_settings', 'advanced')"> Show advanced settings</input>
        </div>
      </div>
  </div>

  <div class="col-md-6">
    <div class="row">
      <div class="col-md-12">
        <h3>Check Status</h3>
        <p>Check the status of a previously submitted job here:</p>
        <form class="form-inline" method="get" name="status" action="{{url_for('status')}}">
          <!--<label class="mr-sm-2" for="job_id">Get job status</label>-->
          <input type="text" class="form-control mb-2 mr-sm-2 mb-sm-0" id="job_id" name="job_id" placeholder="Job ID">
          <button type="submit" class="btn btn-primary">Check</button>
        </form>
        <p></p>
      </div>
    </div>
    <div class="row">
      <div class="col-md-12">
        <h3>View Report</h3>
        <p>View the report for a previously submitted job here:</p>
        <form class="form-inline" method="get" name="status" action="{{url_for('report')}}">
          <input type="text" class="form-control mb-2 mr-sm-2 mb-sm-0" id="job_id" name="job_id" placeholder="Job ID">
          <button type="submit" class="btn btn-primary">View</button>
        </form>
        <p></p>
      </div>
    </div>
  </div>
</div>

<hr>

<div class="row">
  <div class="col-md-12">
    <h3>Examples</h3>
    <p>Demonstration of the usefullness of this analysis on synthetic datasets:</p>
  </div>
</div>

<div class="row" style="text-align:center">
  <div class="col-md-4">
    <p class="lead">Normal
    <img src="{{url_for('static', filename='images/normal.png')}}" style="height: 180px;">
    </p>
    <p><a class="btn btn-secondary btn-sm" href="{{url_for('report', job_id='592318af46b7fe1f542b6315')}}" role="button">View Report »</a></p>
    <p></p>
  </div>
  <div class="col-md-4">
    <p class="lead">Skewed 1
    <img src="{{url_for('static', filename='images/skewed1.png')}}" style="height:180px;">
    </p>
    <p><a class="btn btn-secondary btn-sm" href="{{url_for('report', job_id='592318d646b7fe1f542b6316')}}" role="button">View Report »</a></p>
    <p></p>
  </div>
  <div class="col-md-4">
    <p class="lead">Skewed 2
    <img src="{{url_for('static', filename='images/skewed2.png')}}" style="height:180px;">
    </p>
    <p><a class="btn btn-secondary btn-sm" href="{{url_for('report', job_id='592318f646b7fe1f542b6317')}}" role="button">View Report »</a></p>
    <p></p>
  </div>
</div>

<div class="row" style="text-align:center">
  <div class="col-md-4">
    <p class="lead">Skewed 3
    <img src="{{url_for('static', filename='images/skewed3.png')}}" style="height:180px;">
    </p>
    <p><a class="btn btn-secondary btn-sm" href="{{url_for('report', job_id='5923192946b7fe1f542b6318')}}" role="button">View Report »</a></p>
    <p></p>
  </div>
  <div class="col-md-4">
    <p class="lead">Skewed 4
    <img src="{{url_for('static', filename='images/skewed4.png')}}" style="height:180px;">
    </p>
    <p><a class="btn btn-secondary btn-sm" href="{{url_for('report', job_id='5923194046b7fe1f542b6319')}}" role="button">View Report »</a></p>
    <p></p>
  </div>
  <div class="col-md-4">
    <p class="lead">Skewed 5
    <img src="{{url_for('static', filename='images/skewed5.png')}}" style="height:180px;">
    </p>
    <p><a class="btn btn-secondary btn-sm" href="{{url_for('report', job_id='5923195646b7fe1f542b631a')}}" role="button">View Report »</a></p>
    <p></p>
  </div>
</div>

<div class="row" style="text-align:center">
  <div class="col-md-4">
    <p class="lead">Overlap 1
    <img src="{{url_for('static', filename='images/overlap1.png')}}" style="height:180px;">
    </p>
    <p><a class="btn btn-secondary btn-sm" href="{{url_for('report', job_id='5923196946b7fe1f542b631b')}}" role="button">View Report »</a></p>
    <p></p>
  </div>
  <div class="col-md-4">
    <p class="lead">Overlap 2
    <img src="{{url_for('static', filename='images/overlap2.png')}}" style="height:180px;">
    </p>
    <p><a class="btn btn-secondary btn-sm" href="{{url_for('report', job_id='5923198146b7fe1f542b631c')}}" role="button">View Report »</a></p>
    <p></p>
  </div>
  <div class="col-md-4">
    <!--<p class="lead">-->
    <!--<img src="{{url_for('static', filename='images/')}}" style="height:180px;">-->
    <!--</p>-->
    <!--<p><a class="btn btn-secondary btn-sm" href="{{url_for('report', job_id=5)}}" role="button">View Report »</a></p>-->
    <!--<p></p>-->
  </div>
</div>
{% endblock %}

{% block scripts %}
<script type="text/javascript">
  // Code based on http://papaparse.com/demo
    function parseFile() {
        stepped = 0;
        rowCount = 0;
        errorCount = 0;
        firstError = undefined;
        var config = {
            delimiter: ",",
            skipEmptyLines: true,
            preview: 5,
            complete: completeFn,
            error: errorFn
        };
        $('#file').parse({
            config: config,
            error: function(err, file) {
                console.log("ERROR:", err, file.name);
                firstError = firstError || err;
                errorCount++;
            }
        });
    }

    function completeFn(results) {
        var excludeColumns = {{exclude_columns|safe}};
        if (results && results.errors) {
            if (results.errors) {
                errorCount = results.errors.length;
                firstError = results.errors[0];
            }
            if (results.data && results.data.length > 0)
                rowCount = results.data.length;
        }
        cols = results.data[0];
        cols.forEach(function(c, i){
            $('#columns').append("<option></option>");
            $('#columns option')[i].text = c;
            $('#columns option')[i].value = c;
            if($.inArray(c.toLowerCase().trim(), excludeColumns) >= 0){
                $('#columns option')[i].selected = false;
            } else {
                $('#columns option')[i].selected = true;
            }
        });
        document.getElementById("all_columns").value = results.data[0]
    }

    function errorFn(err, file) {
        console.log("ERROR:", err, file);
    }
</script>
{% endblock%}<|MERGE_RESOLUTION|>--- conflicted
+++ resolved
@@ -67,11 +67,7 @@
         <div class="form-group row">
           <label for="max_k" class="col-2 col-form-label">max_k:</label>
           <div class="col-10">
-<<<<<<< HEAD
             <input class="form-control" type="number" value="10" id="max_k" name="max_k" min="1" max="15">
-=======
-            <input class="form-control" type="number" value="40" id="max_k" name="max_k" min="1" max="15">
->>>>>>> 44ecad91
             <small id="max_k_help" class="form-text text-muted">
               Maximum number of clusters to fit to the data. Min: 1. Max: 15.
             </small>
